import numpy as np
import scipy.stats as stats
import matplotlib.pyplot as plt

from .probability_space import ProbabilitySpace
from .plot import configure_axes, get_next_color

class Distribution(ProbabilitySpace):
    def __init__(self, params, scipy, discrete = True):
        self.params = params
        
        if discrete:
            self.pdf = lambda x: scipy.pmf(x, **self.params)
        else:
            self.pdf = lambda x: scipy.pdf(x, **self.params)
        
        self.cdf = lambda x: scipy.cdf(x, **self.params)
        self.quantile = lambda x: scipy.ppf(x, **self.params)
        
        self.median = lambda : scipy.median(**self.params)
        self.mean = lambda : scipy.mean(**self.params)
        self.var = lambda : scipy.var(**self.params)
        self.sd = lambda : scipy.std(**self.params)
        
        self.discrete = discrete

        self.xlim = (
            scipy.ppf(0.01, **self.params),
            scipy.ppf(0.99, **self.params)
            )
    
    def plot(self, type = None, alpha = None, xlim = None, **kwargs):
        # if no limits for x-axis are specified, then use the default from plt        
        xlower, xupper = xlim if xlim is not None else self.xlim
        
        if self.discrete:
            xlower = int(xlower)
            xupper = int(xupper)        
            xvals = np.arange(xlower, xupper+1)
        else:
            xvals = np.linspace(xlower, xupper, 100)
        
        yvals = self.pdf(xvals)
        
        # get next color in cycle
        axes = plt.gca()
        color = get_next_color(axes)
        
        if self.discrete:
            plt.scatter(xvals, yvals, s = 40, color = color, alpha = alpha, **kwargs)
        
        plt.plot(xvals, yvals, color = color, alpha = alpha, **kwargs)
        
        configure_axes(axes, xvals, yvals)

## Discrete Distributions

class Bernoulli(Distribution):
    """Defines a probability space for a Bernoulli
         distribution.

    Attributes:
      p (float): probability (number between 0 and 1)
        of a "success" (i.e., 1)
    """

    def __init__(self, p):
        if 0 <= p <= 1:
            self.p = p
        else:
            raise Exception("p must be between 0 and 1")
        
        params = {
            "p" : p
            }
        super().__init__(params, stats.bernoulli, True)
        self.xlim = (0, 1) # Bernoulli distributions are not defined for x < 0 and x > 1
 
    def draw(self):
        """A function that takes no arguments and 
            returns a single draw from the Bernoulli distribution."""
        
        return np.random.binomial(n=1, p=self.p)

class Binomial(Distribution):
    """Defines a probability space for a binomial
         distribution.

    Attributes:
      n (int): number of trials
      p (float): probability (number between 0 and 1)
        that each trial results in a "success" (i.e., 1)
    """

    def __init__(self, n, p):
        
        if n >= 0 and isinstance(n, int):
            self.n = n
        #elif n == 0:
            #raise NotImplementedError
            #TODO
        else:
            raise Exception("n must be a non-negative integer")

        if 0 <= p <= 1:
            self.p = p
        else:
            raise Exception("p must be between 0 and 1")
        
        params = {
            "n" : n,
            "p" : p
            }
        super().__init__(params, stats.binom, True)
        self.xlim = (0, n) # Binomial distributions are not defined for x < 0 and x > n

    def draw(self):
        """A function that takes no arguments and 
            returns a single draw from the Binomial distribution."""

        return np.random.binomial(n=self.n, p=self.p)

class Hypergeometric(Distribution):
    """Defines a probability space for a hypergeometric
         distribution (which represents the number of
         ones in n draws without replacement from a box
         containing zeros and ones.

    Attributes:
      n (int): number of draws (without replacement)
        from the box
      N0 (int): number of 0s in the box
      N1 (int): number of 1s in the box
    """

    def __init__(self, n, N0, N1):
        
        if n > 0 and isinstance(n, int):
            self.n = n
        else:
            raise Exception("n must be a positive integer")
        
        if N0 >= 0 and isinstance(N0, int):
            self.N0 = N0
        else:
            raise Exception("N0 must be a non-negative integer")
        
        if N1 >= 0 and isinstance(N1, int):
            self.N1 = N1
        else:
            raise Exception("N1 must be a non-negative integer")

        params = {
            "M" : N0 + N1,
            "n" : N1,
            "N" : n
            }

        if N0 + N1 < n:
            raise Exception("N0 + N1 cannot be less than the sample size n")

        super().__init__(params, stats.hypergeom, True)
        self.xlim = (0, n) # Hypergeometric distributions are not defined for x < 0 and x > n
        
    def draw(self):
        """A function that takes no arguments and 
            returns a single draw from the Hypergeometric distribution."""

        return np.random.hypergeometric(ngood=self.N1, nbad=self.N0, nsample=self.n)

class Geometric(Distribution):
    """Defines a probability space for a geometric
         distribution (which represents the number
         of trials until the first success), including
         the success.

    Attributes:
      p (float): probability (number between 0 and 1)
        that each trial results in a "success" (i.e., 1)
    """

    def __init__(self, p):
        
        if 0 < p < 1:
            self.p = p
        else:
            raise Exception("p must be between 0 and 1")        

        params = {
            "p" : p
            }
        super().__init__(params, stats.geom, True)
        self.xlim = (1, self.xlim[1]) # Geometric distributions are not defined for x < 1
        
    def draw(self):
        """A function that takes no arguments and 
            returns a single draw from the Geometric distribution."""

        return np.random.geometric(p=self.p)

class NegativeBinomial(Distribution):
    """Defines a probability space for a negative
         binomial distribution (which represents the 
         number of trials until r successes), including
         the r successes.

    Attributes:
      r (int): desired number of successes
      p (float): probability (number between 0 and 1)
        that each trial results in a "success" (i.e., 1)
    """

    def __init__(self, r, p):

        if 0 < r and isinstance(r, int):
            self.r = r
        else:
            raise Exception("r must be a positive integer")

        if 0 < p <= 1:
            self.p = p
        else:
            raise Exception("p must be between 0 and 1")
        
        params = {
            "n" : r,
            "p" : p,
            "loc" : r
            }
        super().__init__(params, stats.nbinom, True)
        self.xlim = (r, self.xlim[1]) # Negative Binomial distributions are not defined for x < r

    def draw(self):
        """A function that takes no arguments and 
            returns a single draw from the Negative Binomial distribution."""

        # Numpy's negative binomial returns numbers in [0, inf),
        # but we want numbers in [r, inf).
        return self.r + np.random.negative_binomial(n=self.r, p=self.p)

class Pascal(Distribution):
    """Defines a probability space for a Pascal
         distribution (which represents the number
         of trials until r successes), not including
         the r successes.

    Attributes:
      r (int): desired number of successes
      p (float): probability (number between 0 and 1)
        that each trial results in a "success" (i.e., 1)
    """
    
    def __init__(self, r, p):
        
        if 0 < r and isinstance(r, int):
            self.r = r
        else:
            raise Exception("r must be a positive integer")

        if 0 < p <= 1:
            self.p = p
        else:
            raise Exception("p must be between 0 and 1")
     
        params = {
            "n" : r,
            "p" : p
            }
        super().__init__(params, stats.nbinom, True)
        self.xlim = (0, self.xlim[1]) # Pascal distributions are not defined for x < 0
    
    def draw(self):
        """A function that takes no arguments and 
            returns a single draw from the Pascal distribution."""

        # Numpy's negative binomial returns numbers in [0, inf).
        return np.random.negative_binomial(n=self.r, p=self.p)

class Poisson(Distribution):
    """Defines a probability space for a Poisson distribution.

    Attributes:
      lam (float): rate parameter for the Poisson distribution
    """

    def __init__(self, lam):
        
        if 0 < lam:
            self.lam = lam
        else:
            raise Exception("Lambda (lam) must be greater than 0")

        params = {
            "mu" : lam
            }
        super().__init__(params, stats.poisson, True)
        self.xlim = (0, self.xlim[1]) # Poisson distributions are not defined for x < 0

    def draw(self):
        """A function that takes no arguments and 
            returns a single draw from the Poisson distribution."""

        return np.random.poisson(lam=self.lam)

class DiscreteUniform(Distribution):
    """Defines a probability space for a discrete uniform distribution.

    Attributes:
      a (int): lower bound for possible values
      b (int): upper bound for possible values
    """

    def __init__(self, a=0, b=1):
        self.a = a
        self.b = b + 1
        
        params = {
            "low" : self.a,
            "high" : self.b
            }

        if a >= b:
            raise Exception("b cannot be less than or equal to a")

        super().__init__(params, stats.randint, True)
        self.xlim = (a, b) # Uniform distributions are not defined for x < a and x > b
        
    def draw(self):
        """A function that takes no arguments and 
            returns a single draw from the Discrete Uniform distribution."""

        return np.random.randint(low=self.a, high=self.b)

## Continuous Distributions

class Uniform(Distribution):
    """Defines a probability space for a uniform distribution.

    Attributes:
      a (float): lower bound for possible values
      b (float): upper bound for possible values
    """

    def __init__(self, a=0.0, b=1.0):
        self.a = a
        self.b = b
        
        params = {
            "loc" : a,
            "scale" : b - a
            }

        if a > b:
            raise Exception("b cannot be less than a")

        super().__init__(params, stats.uniform, False)
        self.xlim = (a, b) # Uniform distributions are not defined for x < a and x > b
        
    def draw(self):
        """A function that takes no arguments and 
            returns a single draw from the Uniform distribution."""

        return np.random.uniform(low=self.a, high=self.b)

class Normal(Distribution):
    """Defines a probability space for a normal distribution.

    Attributes:
      mean (float): mean parameter of the normal distribution
      var (float): variance parameter of the normal distribution
      sd (float): standard deviation parameter of the normal 
        distribution (if specified, var parameter will be ignored)
    """
    #TODO edit docstring for Normal Distribution

    def __init__(self, mean=0.0, var=1.0, sd=None):

        #Note: cleaner way to implement this

        if sd is None:
            if var > 0:
                self.scale = np.sqrt(var)
            elif var == 0: 
                raise NotImplementedError
                #TODO
            else:
                raise Exception("var cannot be less than 0")
        
        else:
            if sd > 0:
                self.scale = sd
            elif sd == 0:
                raise NotImplementedError
                #TODO
            else:
                raise Exception("sd cannot be less than 0")

        params = {
            "loc" : mean,
            "scale" : self.scale
            }
        super().__init__(params, stats.norm, False)
    
    def draw(self):
        """A function that takes no arguments and 
            returns a single draw from the Normal distribution."""
    
        return np.random.normal(loc=self.mean(), scale=self.scale)

class Exponential(Distribution):
    """Defines a probability space for an exponential distribution.
       Only one of scale or rate should be set. (The scale is the
       inverse of the rate.)

    Attributes:
      scale (float): scale parameter for gamma distribution
        (often symbolized beta = 1 / lambda)
      rate (float): rate parameter for gamma distribution
        (often symbolized lambda)
    """

    def __init__(self, rate=1.0, scale=None):
        
        if scale is None:
            if rate > 0:
                self.rate = rate
                self.scale = scale
            else:
                raise Exception("rate must be positive")
        else:
            if scale > 0:
                self.scale = scale
            else:
                raise Exception("scale must be positive")
        
        params = {
            "scale" : 1. / rate if scale is None else scale
            }
        super().__init__(params, stats.expon, False)
        self.xlim = (0, self.xlim[1]) # Exponential distributions are not defined for x < 0
        
    def draw(self):
        """A function that takes no arguments and 
            returns a single draw from the Exponential distribution."""

        if self.scale is None:
            return np.random.exponential(scale=1. / self.rate)
        else:
            return np.random.exponential(scale=self.scale)

class Gamma(Distribution):
    """Defines a probability space for a gamma distribution.
       Only one of scale or rate should be set. (The scale is the
       inverse of the rate.)

    Attributes:
      shape (float): shape parameter for gamma distribution
        (often symbolized alpha)
      scale (float): scale parameter for gamma distribution
        (often symbolized beta = 1 / lambda)
      rate (float): rate parameter for gamma distribution
        (often symbolized lambda)
    """

    def __init__(self, shape, rate=1.0, scale=None):
        
        if 0 < shape:
            self.shape = shape
        else:
            raise Exception("shape parameter must be positive")
        
        if scale is None:
            if rate > 0:
                self.rate = rate
                self.scale = scale
            else:
                raise Exception("rate must be positive")
        else:
            if scale > 0:
                self.scale = scale
            else:
                raise Exception("scale must be positive")        

        params = {
            "a" : shape,
            "scale" : 1. / rate if scale is None else scale
            }
        super().__init__(params, stats.gamma, False)
        self.xlim = (0, self.xlim[1]) # Gamma distributions are not defined for x < 0
            
    def draw(self):
        """A function that takes no arguments and 
            returns a single draw from the Gamma distribution."""

        if self.scale is None:
            return np.random.gamma(self.shape, 1. / self.rate)
        else:
            return np.random.gamma(self.shape, self.scale)

class Beta(Distribution):
    """Defines a probability space for a beta distribution.

    Attributes:
      a (float): alpha parameter for beta distribution
      b (float): beta parameter for beta distribution
    """

    def __init__(self, a, b, scale=None):
        
        if 0 < a:
            self.a = a
        else:
            raise Exception("a must be positive")
            
        if 0 < b:
            self.b = b
        else:        
            raise Exception("b must be positive")

        params = {
            "a" : a,
            "b" : b
            }
        super().__init__(params, stats.beta, False)
        self.xlim = (0, 1) # Beta distributions are not defined for x < 0 and x > 1

    def draw(self):
        """A function that takes no arguments and 
            returns a single draw from the Beta distribution."""

        return np.random.beta(self.a, self.b)

class StudentT(Distribution):
    """Defines a probability space for Student's t distribution.

    Attributes:
      df (int): degrees of freedom  
    """

    def __init__(self, df):
        if df > 0:
            self.df = df
        else:
            raise Exception("df must be greater than 0")

        params = {
            "df" : df 
            }
        super().__init__(params, stats.t, False)
        if df == 1:
            self.mean = lambda : float('nan') 
            self.sd = lambda : float('nan') 
            self.var = lambda : float('nan') 
    
    def draw(self):
        """A function that takes no arguments and 
            returns a single draw from the T distribution."""

        return np.random.standard_t(self.df)

class ChiSquare(Distribution):
    """Defines a probability space for a chi-square distribution

    Attributes:
      df (int): degrees of freedom  
    """

    def __init__(self, df):
        if df > 0 and isinstance(df, int):
            self.df = df
        else:
            raise Exception("df must be a positive integer")

        params = {
            "df" : df 
            }
        super().__init__(params, stats.chi2, False)
        self.xlim = (0, self.xlim[1]) # Chi-Square distributions are not defined for x < 0
    
    def draw(self):
        """A function that takes no arguments and 
            returns a single draw from the ChiSquare distribution."""
        
        return np.random.chisquare(self.df)

class F(Distribution):
    """Defines a probability space for an F distribution

    Attributes:
      dfN (int): degrees of freedom in the numerator  
      dfD (int): degrees of freedom in the denominator
    """

    def __init__(self, dfN, dfD):
        
        if dfN > 0:
            self.dfN = dfN
        else:
            raise Exception("dfN must be greater than 0")

        if dfD > 0:
            self.dfD = dfD
        else:
            raise Exception("dfD must be greater than 0")

        params = {
            "dfn" : dfN,
            "dfd" : dfD
            }
        super().__init__(params, stats.f, False)
        self.xlim = (0, self.xlim[1]) # F distributions are not defined for x < 0
    
    def draw(self):
        """A function that takes no arguments and 
            returns a single draw from the F distribution."""

        return np.random.f(self.dfN, self.dfD)

class Cauchy(Distribution):
    """Defines a probability space for a Cauchy distribution

    Attributes:
      The Cauchy distribution has no parameters  
    """

    def __init__(self):
        params = {}
        super().__init__(params, stats.cauchy, False)

    def draw(self):
        return np.random.standard_cauchy()

class LogNormal(Distribution):
    """Defines a probability space for a Log-Normal distribution

       If Y has a LogNormal distribution with parameters mu and sigma, then 
       log(Y) has a normal distribution with mean mu and sd sigma.

    Attributes:
      mu (float): mean of a normal distribution 
      var (float): variance of a normal distribution
      sigma (float): standard deviation of a normal distribution
        (if specified, var parameter will be ignored)
    """

    def __init__(self, mu=0.0, var=1.0, sigma=None):

        self.norm_mean = mu 

<<<<<<< HEAD
        if sigma is None:
            self.norm_sd = np.sqrt(var)
            self.s = np.sqrt(var)
        else:
            self.s = sigma 
            self.norm_sd = sigma
=======
        if sd is None:
            if var > 0:
                self.norm_sd = np.sqrt(var)
                self.s = np.sqrt(var)
            else:
                raise Exception("var must be greater than 0")
        else:
            if sd > 0:
                self.s = sd
                self.norm_sd = sd
            else:
                raise Exception("sd must be greater than 0")
>>>>>>> 5ae3b6b4

        params = {
            "s" : self.s,
            "scale" : np.exp(mu) 
            }
        super().__init__(params, stats.lognorm, False)
        self.xlim = (0, self.xlim[1]) # Log-Normal distributions are not defined for x < 0

    def draw(self):
        return np.random.lognormal(self.norm_mean, self.norm_sd)

class Pareto(Distribution):
    """Defines a probability space for a Pareto distribution.

    Attributes:
      b (float): shape parameter of Pareto distribution 
    """

    def __init__(self, b=1.0):
        
        if b > 0:
            self.b = b 
        else:
            raise Exception("b must be greater than 0")
        
        params = {
            "b" : self.b 
            }
        super().__init__(params, stats.pareto, False)
        self.xlim = (0, self.xlim[1]) # Pareto distributions are not defined for x < 0
        
    def draw(self):
        return np.random.pareto(self.b)

# class Weibull(Distribution):
#     
#     def __init__(self, eta, beta= ):

class Rayleigh(Distribution):
    """Defines a probability space for a Rayleigh distribution

    Attributes:
      The Rayleigh distribution has no parameters  
    """

    def __init__(self):
        params = {}
        super().__init__(params, stats.rayleigh, False)

    def draw(self):
        return np.random.rayleigh()

## Multivariate Distributions

class MultivariateNormal(Distribution):
    """Defines a probability space for a multivariate normal 
       distribution.

    Attributes:
      mean (1-D array_like, of length n): mean vector
      cov (2-D array_like, of shape (n, n)): covariance matrix
    """

    def __init__(self, mean, cov):
        if len(mean) != len(cov):
            raise Exception("The dimension of the mean vector" +
                            " is not compatible with the dimensions" +
                            " of the covariance matrix.")

        if len(mean) >= 1:
            self.mean = mean 
        else:
            raise Exception("Mean vector and Cov matrix cannot be empty")      
 
        if len(cov) >= 1:
            if all(len(row) == len(mean) for row in cov):
                    if np.all(np.linalg.eigvals(cov) >= 0) and np.allclose(cov,np.transpose(cov)):
                        self.cov = cov
                    else:
                        raise Exception("Cov matrix is not symmetric and positive semi-definite")
            else:
                raise Exception("Cov matrix is not square")
        else:
            raise Exception("Dimension of cov matrix cannot be less than 1")
         
        self.discrete = False
        self.pdf = lambda x: stats.multivariate_normal(x, mean, cov)
 
    def plot():
        raise Exception("This is not defined for Multivariate Normal distributions.")
    
    def draw(self):
        """A function that takes no arguments and 
            returns a single draw from the Multivariate Normal distribution."""

        return tuple(np.random.multivariate_normal(self.mean, self.cov))

class BivariateNormal(MultivariateNormal):
    """Defines a probability space for a bivariate normal 
       distribution.

    Attributes:
      mean1 (float): mean parameter of X
      mean2 (float): mean parameter of Y
      sd1 (float): standard deviation parameter of X
      sd2 (float): standard deviation parameter of Y
      corr (float): correlation between X and Y
      var1 (float): variance parameter of X
        (if specified, sd1 will be ignored)
      var2 (float): variance parameter of Y
        (if specified, sd2 will be ignored)
      cov (float): covariance between X and Y
        (if specified, corr parameter will be ignored)
    """

    def __init__(self,
                 mean1=0.0, mean2=0.0,
                 sd1=1.0, sd2=1.0, corr=0.0,
                 var1=None, var2=None, cov=None):

        if not -1 <= corr <= 1:
            raise Exception("Correlation must be "
                            "between -1 and 1.")

        self.mean = [mean1, mean2]

        if sd1 < 0:
            raise Exception("sd1 cannot be less than 0")
        if sd2 < 0:
            raise Exception("sd2 cannot be less than 0")

        
        if var1 is None:
            var1 = sd1 ** 2
        if var2 is None:
            var2 = sd2 ** 2
        if var1 < 0 or var2 < 0:
            raise Exception("var1 and var2 cannot be negative")
        if cov is None:
            cov = corr * np.sqrt(var1 * var2)
        self.cov = [[var1, cov], [cov, var2]]
        self.discrete = False
        self.pdf = lambda x: stats.multivariate_normal(x, self.mean, self.cov)<|MERGE_RESOLUTION|>--- conflicted
+++ resolved
@@ -647,27 +647,18 @@
 
         self.norm_mean = mu 
 
-<<<<<<< HEAD
         if sigma is None:
-            self.norm_sd = np.sqrt(var)
-            self.s = np.sqrt(var)
-        else:
-            self.s = sigma 
-            self.norm_sd = sigma
-=======
-        if sd is None:
             if var > 0:
                 self.norm_sd = np.sqrt(var)
                 self.s = np.sqrt(var)
             else:
                 raise Exception("var must be greater than 0")
         else:
-            if sd > 0:
-                self.s = sd
-                self.norm_sd = sd
+            if sigma > 0:
+                self.s = sigma
+                self.norm_sd = sigma
             else:
                 raise Exception("sd must be greater than 0")
->>>>>>> 5ae3b6b4
 
         params = {
             "s" : self.s,
