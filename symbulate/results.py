"""Data structures for storing the results of a simulation.

This module provides data structures for storing the
results of a simulation, either outcomes from a
probability space or realizations of a random variable /
random process.
"""
import time

import numpy as np
import matplotlib.pyplot as plt

from matplotlib.gridspec import GridSpec
from matplotlib.ticker import NullFormatter
from matplotlib.transforms import Affine2D

from .base import (Arithmetic, Statistical, Comparable,
                   Logical, Filterable, Transformable)
from .plot import (configure_axes, get_next_color, is_discrete,
                   count_var, compute_density, add_colorbar,
                   setup_ticks, make_tile, make_violin,
                   make_marginal_impulse, make_density2D)
from .result import (Scalar, Vector, TimeFunction,
                     is_number, is_numeric_vector)
from .table import Table


plt.style.use('seaborn-colorblind')


def _is_hashable(obj):
    return hasattr(obj, "__hash__")

def _is_boolean_vector(vector):
    return all(isinstance(x, (bool, np.bool_)) for x in vector)


class Results(Arithmetic, Statistical, Comparable,
              Logical, Filterable, Transformable):

    def __init__(self, results, sim_id=None):
        self.results = list(results)
        self.sim_id = time.time() if sim_id is None else sim_id

    def apply(self, func):
        """Apply a function to each outcome of a simulation.

        Args:
          func: A function to apply to each outcome.

        Returns:
          Results: A Results object of the same length,
            where each outcome is the result of applying
            the function to each outcome from the original
            Results object.
        """
        return type(self)(
            [func(result) for result in self.results],
            self.sim_id
        )

<<<<<<< HEAD
    def __getitem__(self, i):
        if isinstance(i, Results):
            return self.filter(i)
        else:
            return self.apply(lambda x: x[i])
=======
    def __getitem__(self, n):
        # if n is a Results object, use it as a boolean mask
        if isinstance(n, Results):
            return self.filter(n)
        # if n is a numeric array of values, return a Results
        # object with those dimensions
        elif is_numeric_vector(n):
            return self.apply(
                lambda result: type(result)(result[i] for i in n)
            )
        # otherwise, return the nth value of every simulation
        return self.apply(lambda result: result[n])
>>>>>>> 33d2e0e6

    def __iter__(self):
        for result in self.results:
            yield result

    def __len__(self):
        return len(self.results)

    def get(self, n):
        """Get the outcome of the nth simulation.

        Suppose x is an instance of a Results object.
        Although x behaves like a list, in that you
        can iterate over it, x[n] does not return
        the nth simulation. Instead, it returns a
        Results object, containing the nth dimension
        of every simulation. To get the outcome of the
        nth simulation, the .get(n) method is provided.

        Args:
          n (int): the index of the simulation result to get

        Returns:
          The outcome of the nth simulation.
        """

        # if n is a numeric array, return a Results object with those results
        if is_numeric_vector(n):
            return type(self)(
                self.results[i] for i in n
            )
        # otherwise, return the nth result (this also works when n is a slice)
        return self.results[n]

    def _get_counts(self):
        counts = {}
        for result in self.results:
            if _is_hashable(result):
                outcome = result
            elif isinstance(result, list) and all(_is_hashable(x) for x in result):
                outcome = tuple(result)
            else:
                outcome = str(result)
            if outcome in counts:
                counts[outcome] += 1
            else:
                counts[outcome] = 1
        return counts

    def tabulate(self, outcomes=None, normalize=False):
        """Counts up how much of each outcome there were.

        Args:
          outcomes (list): A list of outcomes to tabulate.
            By default, will tabulate all outcomes that
            appear in the Results.  Use this option if
            you want to include outcomes that could
            potentially not appear in the Results.
          normalize (bool): If True, return the relative
            frequency. Otherwise, return the counts.
            Defaults to False.

        Returns:
          Table: A Table with each of the observed
            outcomes and their freuencies.
        """
        table = Table(self._get_counts(), outcomes)
        if normalize:
            table /= len(self)
        return table

<<<<<<< HEAD

    # The following functions return a Results object
    # with the outcomes that satisfy a given criterion.

    def filter(self, filt):
        """Filters the results of a simulation and
             returns only those outcomes that satisfy
             a given criterion.
=======
    # The Filterable superclass will use this to define all of the
    # .filter_*() and .count_*() methods.
    def filter(self, filt):
        """Get only the results that satisfy the given criterion.
>>>>>>> 33d2e0e6

        Args:
          filt: Either a function that takes in
            an outcome and returns a boolean, or
<<<<<<< HEAD
            a Results object of booleans of the 
            same length as this Results object.            
=======
            a Results object of booleans of the
            same length as this Results object.
>>>>>>> 33d2e0e6

        Returns:
          Results: Another Results object containing
            only those outcomes corresponding to True.
<<<<<<< HEAD
        """
        if isinstance(filt, Results):
            if self.sim_id != filt.sim_id:
                raise Exception(
                    "Results objects must come from the "
                    "same simulation."
                )
            if len(filt) != len(self):
                raise ValueError(
                    "Filter must be the same length "
                    "as the Results object."
                    )
            if not all(type(x) in (bool, np.bool_) for x in filt):
                raise ValueError(
                    "Every element in the filter must "
                    "be a boolean."
                    )
            return type(self)(x for x, y in zip(self, filt) if y)
        elif callable(filt):
            return type(self)(x for x in self.results if filt(x))
        else:
            raise TypeError(
                "A filter must be either a function or a "
                "boolean Results object of the same length."
            )

    def filter_eq(self, value):
        return self.filter(lambda x: x == value)

    def filter_neq(self, value):
        return self.filter(lambda x: x != value)

    def filter_lt(self, value):
        return self.filter(lambda x: x < value)

    def filter_leq(self, value):
        return self.filter(lambda x: x <= value)

    def filter_gt(self, value):
        return self.filter(lambda x: x > value)

    def filter_geq(self, value):
        return self.filter(lambda x: x >= value)


    # The following functions return an integer indicating
    # how many outcomes passed a given criterion.

    def count(self, fun=lambda x: True):
        """Counts the number of outcomes that satisfied
             a given criterion.

        Args:
          fun (outcome -> bool): A function that
            takes in an outcome and returns a
            True / False. Only the outcomes that
            return True will be counted.

        Returns:
          int: The number of outcomes for which
            the function returned True.
=======
>>>>>>> 33d2e0e6
        """
        if isinstance(filt, Results):
            if self.sim_id != filt.sim_id:
                raise Exception(
                    "In order to filter one Results object "
                    "by another, they must come from the "
                    "same simulation."
                )
            if len(filt) != len(self):
                raise ValueError(
                    "Filter must be the same length as the "
                    "Results object."
                )
            if not _is_boolean_vector(filt):
                raise ValueError(
                    "Every element in the filter must be a boolean."
                )
            return type(self)(x for x, cond in zip(self, filt) if cond)
        elif callable(filt):
            return type(self)(x for x in self if filt(x))
        else:
            raise TypeError(
                "A filter must be either a function or a "
                "boolean Results object of the same length."
            )

    # The Arithmetic superclass will use this to define all of the
    # usual arithmetic operations (e.g., +, -, *, /, **, ^, etc.).
    def _operation_factory(self, op):

        def _op_func(self, other):
            if isinstance(other, Results):
                if len(self) != len(other):
                    raise Exception(
                        "Results objects must be of the "
                        "same length."
                    )
                if self.sim_id != other.sim_id:
                    raise Exception(
                        "Results objects must come from the "
                        "same simulation."
                    )
                return type(self)(
                    [op(x, y) for x, y in zip(self, other)],
                    self.sim_id
                )
            else:
                return self.apply(lambda x: op(x, other))

<<<<<<< HEAD
        return op_fun

    # e.g., X + Y or X + 3
    def __add__(self, other):
        op_fun = self._operation_factory(lambda x, y: x + y)
        return op_fun(self, other)

    # e.g., 3 + X
    def __radd__(self, other):
        return self.__add__(other)

    # e.g., X - Y or X - 3
    def __sub__(self, other):
        op_fun = self._operation_factory(lambda x, y: x - y)
        return op_fun(self, other)

    # e.g., 3 - X
    def __rsub__(self, other):
        return -1 * self.__sub__(other)

    # e.g., -X
    def __neg__(self):
        return -1 * self

    # e.g., X * Y or X * 2
    def __mul__(self, other):
        op_fun = self._operation_factory(lambda x, y: x * y)
        return op_fun(self, other)
            
    # e.g., 2 * X
    def __rmul__(self, other):
        return self.__mul__(other)

    # e.g., X / Y or X / 2
    def __truediv__(self, other):
        op_fun = self._operation_factory(lambda x, y: x / y)
        return op_fun(self, other)

    # e.g., 2 / X
    def __rtruediv__(self, other):
        op_fun = self._operation_factory(lambda x, y: y / x)
        return op_fun(self, other)

    # e.g., X ** 2
    def __pow__(self, other):
        op_fun = self._operation_factory(lambda x, y: x ** y)
        return op_fun(self, other)

    # e.g., 2 ** X
    def __rpow__(self, other):
        op_fun = self._operation_factory(lambda x, y: y ** x)
        return op_fun(self, other)

    # Alternative notation for powers: e.g., X ^ 2
    def __xor__(self, other):
        return self.__pow__(other)
    
    # Alternative notation for powers: e.g., 2 ^ X
    def __rxor__(self, other):
        return self.__rpow__(other)
    
    def __eq__(self, other):
        op_fun = self._operation_factory(lambda x, y: x == y)
        return op_fun(self, other)

    def __ne__(self, other):
        op_fun = self._operation_factory(lambda x, y: x != y)
        return op_fun(self, other)

    def __lt__(self, other):
        op_fun = self._operation_factory(lambda x, y: x < y)
        return op_fun(self, other)

    def __le__(self, other):
        op_fun = self._operation_factory(lambda x, y: x <= y)
        return op_fun(self, other)

    def __gt__(self, other):
        op_fun = self._operation_factory(lambda x, y: x > y)
        return op_fun(self, other)

    def __ge__(self, other):
        op_fun = self._operation_factory(lambda x, y: x >= y)
        return op_fun(self, other)
=======
        return _op_func

    # The Comparison superclass will use this to define all of the
    # usual comparison operations (e.g., <, >, ==, !=, etc.).
    def _comparison_factory(self, op):
        return self._operation_factory(op)

    # The Statistical superclass will use this to define all of the
    # usual comparison operations (e.g., <, >, ==, !=, etc.).
    def _statistic_factory(self, _):
        raise Exception("Statistical functions are only available "
                        "for simulations of random variables. "
                        "Define a RV on this probability space "
                        "and then try again.")

    def _multivariate_statistic_factory(self, op):
        self._statistic_factory(op)

    # The Logical superclass will use this to define the three
    # logical operations: and (&), or (|), not (~).
    def _logical_factory(self, op):

        def _op_func(self, other=None):
            # check that the vector only contains booleans
            if not _is_boolean_vector(self):
                raise ValueError(
                    "Logical operations are only defined for "
                    "boolean (True/False) Results objects.")
            # other will be None when op is the "not" operator
            if other is None:
                return Results([op(x) for x in self], self.sim_id)
            else:
                if isinstance(other, Results):
                    if self.sim_id != other.sim_id:
                        raise Exception("Results objects must come "
                                        "from the same simulation.")
                    if not _is_boolean_vector(other):
                        raise ValueError(
                            "Logical operations are only defined for "
                            "boolean (True/False) Results objects.")
                else:
                    raise TypeError(
                        "Logical operations are only defined "
                        "between two Results, not between a Result "
                        "and a %s." % type(other).__name__)
                return Results(
                    [op(x, y) for x, y in zip(self, other)],
                    self.sim_id
                )

        return _op_func

>>>>>>> 33d2e0e6

    def plot(self):
        raise Exception("Only simulations of random variables (RV) "
                        "can be plotted, but you simulated from a "
                        "probability space. You must first define a RV "
                        "on your probability space and simulate it. "
                        "Then call .plot() on those simulations.")

    def _repr_html_(self):

        table_template = '''
    <table>
      <thead>
        <th width="10%">Index</th>
        <th width="90%">Result</th>
      </thead>
      <tbody>
        {table_body}
      </tbody>
    </table>
        '''
        row_template = '''
        <tr>
          <td>%s</td><td>%s</td>
        </tr>
        '''

        def _truncate(result):
            if len(result) > 100:
                return result[:100] + "..."
            return result

        table_body = ""
        for i, result in enumerate(self.results):
            table_body += row_template % (i, _truncate(str(result)))
            # if we've already printed 9 rows, skip to end
            if i >= 8:
                table_body += "<tr><td>...</td><td>...</td></tr>"
                i_last = len(self) - 1
                table_body += row_template % (i_last, _truncate(str(self.get(i_last))))
                break
        return table_template.format(table_body=table_body)


class RVResults(Results):

    def __init__(self, results, sim_id=None):
        super().__init__(results, sim_id)
        # get type and dimension of the first result, if it exists
        iterresults = iter(self)
        try:
            first_result = next(iterresults)
        except StopIteration:
            return
        # determine the index set (if each realization is a TimeFunction)
        if isinstance(first_result, TimeFunction):
            self.index_set = first_result.index_set
        else:
            self.index_set = None
        # determine the dimension
        if is_number(first_result):
            self.dim = 1
        elif is_numeric_vector(first_result):
            self.dim = len(first_result)
        else:
            self.dim = None
        # iterate over remaining results, ensure they are consistent with the first
        for result in iterresults:
            if (isinstance(result, TimeFunction) and
                result.index_set != self.index_set):
                self.index_set = None
            if ((is_number(result) and self.dim != 1) or
                (is_numeric_vector(result) and self.dim != len(result))):
                self.dim = None

    def _set_array(self):
        # check if it has already been set
        if hasattr(self, "array"):
            return
        # don't set array for TimeFunctions
        elif self.index_set is not None:
            return
        # otherwise set array
        elif self.dim is not None:
            self.array = np.asarray(self.results)
        else:
            raise Exception(
                "This operation is only possible with results "
                "of consistent dimension.")

    # The Statistical superclass will use this to define all of the
    # usual comparison operations (e.g., <, >, ==, !=, etc.).
    def _statistic_factory(self, op):

        def _op_func(self):
            self._set_array()
            if self.dim == 1:
                return Scalar(op(a=self.array))
            elif self.dim is not None:
                return Vector(op(a=self.array, axis=0))
            elif self.index_set is not None:
                def _func(t):
                    return _op_func(self[t])
                return TimeFunction.from_index_set(self.index_set, _func)
            raise NotImplementedError(
                "Statistics can only be calculated for numerical "
                "data of consistent dimension."
            )

        return _op_func

    def _multivariate_statistic_factory(self, op):

        def _op_func(self):
            self._set_array()
            if self.dim == 2:
                return op(self.array)[0, 1]
            elif self.dim > 2:
                return op(self.array)
            elif self.dim == 1:
                raise Exception(
                    "This multivariate statistic is only defined when "
                    "when there are at least 2 dimensions.")
            raise NotImplementedError(
                "Statistics can only be calculated for numerical "
                "data of consistent dimension."
            )

        return _op_func

    def standardize(self):
        """Standardizes the results with respect to the mean and standard deviation.

        Returns:
          A new RVResults object, where every dimension has mean 0 and variance 1.
        """
        self._set_array()
        if self.dim is not None:
            return (self - self.mean()) / self.std()
        else:
            raise Exception("Could not standardize the given results.")

    def plot(self, type=None, alpha=None, normalize=True, jitter=False,
             bins=None, **kwargs):
        if type is not None:
            if isinstance(type, str):
                type = (type,)
            elif not isinstance(type, (tuple, list)):
                raise Exception("I don't know how to plot a " + str(type))

        if self.dim == 1:
            # make sure self.array, a Numpy array, has been set
            self._set_array()

            # determine plotting parameters
            counts = self._get_counts()
            discrete = is_discrete(counts.values())
            if type is None:
                type = ("impulse", ) if discrete else ("hist", )
            if alpha is None:
                alpha = .5
            if bins is None:
                bins = 30
            n = len(self)

            # initialize figure
            fig = plt.gcf()
            ax = plt.gca()
            color = get_next_color(ax)

            if 'density' in type:
                if discrete:
                    xs = sorted(list(counts.keys()))
                    probs = [counts[x] / n for x in xs]
                    ax.plot(xs, probs, marker='o', color=color, linestyle='-')
                    if len(type) == 1:
                        plt.ylabel('Relative Frequency')
                else:
                    density = compute_density(self.array)
                    xs = np.linspace(self.array.min(), self.array.max(), 1000)
                    ax.plot(xs, density(xs), linewidth=2, color=color)
                    if len(type) == 1 or (len(type) == 2 and 'rug' in type):
                        plt.ylabel('Density')

            if 'hist' in type or 'bar' in type:
                ax.hist(self.array, bins=bins, density=normalize,
                        color=color, alpha=alpha, **kwargs)
                plt.ylabel("Density" if normalize else "Count")
            elif 'impulse' in type:
                xs = list(counts.keys())
                freqs = list(counts.values())
                if normalize:
                    freqs = [freq / n for freq in freqs]
                if jitter:
                    a = .02 * (max(xs) - min(xs))
                    xs = [x + np.random.uniform(low=-a, high=a) for x in xs]
                # plot the impulses
                ax.vlines(xs, 0, freqs, color=color, alpha=alpha, **kwargs)
                configure_axes(ax, xs, freqs,
                               ylabel="Relative Frequency" if normalize else "Count")
            if 'rug' in type:
                xs = self.array
                if discrete:
                    noise_level = .002 * (self.array.max() - self.array.min())
                    xs = xs + np.random.normal(scale=noise_level, size=n)
                ax.plot(xs, [0.001] * n, '|', linewidth=5, color='k')
                if len(type) == 1:
                    setup_ticks([], [], ax.yaxis)
        elif self.dim == 2:
            # make sure self.array, a Numpy array, has been set
            self._set_array()
            x, y = self.array[:, 0], self.array[:, 1]

            x_count = count_var(x)
            y_count = count_var(y)
            x_height = x_count.values()
            y_height = y_count.values()
            discrete_x = is_discrete(x_height)
            discrete_y = is_discrete(y_height)

            if type is None:
                type = ("scatter",)
            if alpha is None:
                alpha = .5
            if bins is None:
                bins = 10 if 'tile' in type else 30

            if 'marginal' in type:
                fig = plt.gcf()
                gs = GridSpec(4, 4)
                ax = fig.add_subplot(gs[1:4, 0:3])
                ax_marg_x = fig.add_subplot(gs[0, 0:3])
                ax_marg_y = fig.add_subplot(gs[1:4, 3])
                color = get_next_color(ax)
                if 'density' in type:
                    densityX = compute_density(x)
                    densityY = compute_density(y)
                    x_lines = np.linspace(min(x), max(x), 1000)
                    y_lines = np.linspace(min(y), max(y), 1000)
                    ax_marg_x.plot(x_lines, densityX(x_lines), linewidth=2,
                                   color=get_next_color(ax))
                    ax_marg_y.plot(y_lines, densityY(y_lines), linewidth=2,
                                   color=get_next_color(ax),
                                   transform=Affine2D().rotate_deg(270) + ax_marg_y.transData)
                else:
                    if discrete_x:
                        make_marginal_impulse(x_count, get_next_color(ax), ax_marg_x, alpha, 'x')
                    else:
                        ax_marg_x.hist(x, color=get_next_color(ax), density=normalize,
                                       alpha=alpha, bins=bins)
                    if discrete_y:
                        make_marginal_impulse(y_count, get_next_color(ax), ax_marg_y, alpha, 'y')
                    else:
                        ax_marg_y.hist(y, color=get_next_color(ax), density=normalize,
                                       alpha=alpha, bins=bins, orientation='horizontal')
                plt.setp(ax_marg_x.get_xticklabels(), visible=False)
                plt.setp(ax_marg_y.get_yticklabels(), visible=False)
            else:
                fig = plt.gcf()
                ax = plt.gca()
                color = get_next_color(ax)

            nullfmt = NullFormatter() #removes labels on fig

            if 'scatter' in type:
                if jitter:
                    x = x + np.random.normal(loc=0, scale=.01 * (x.max() - x.min()), size=len(x))
                    y = y + np.random.normal(loc=0, scale=.01 * (y.max() - y.min()), size=len(y))
                ax.scatter(x, y, alpha=alpha, c=color, **kwargs)
            elif 'hist' in type:
                histo = ax.hist2d(x, y, bins=bins, cmap='Blues')

                # When normalize=True, use density instead of counts
                if normalize:
                    caxes = add_colorbar(fig, type, histo[3], 'Density')
                    #change scale to density instead of counts
                    new_labels = []
                    for label in caxes.get_yticklabels():
                        new_labels.append(int(label.get_text()) / len(x))
                    caxes.set_yticklabels(new_labels)
                else:
                    caxes = add_colorbar(fig, type, histo[3], 'Count')
            elif 'density' in type:
                den = make_density2D(x, y, ax)
                add_colorbar(fig, type, den, 'Density')
            elif 'tile' in type:
                hm = make_tile(x, y, bins, discrete_x, discrete_y, ax)
                add_colorbar(fig, type, hm, 'Relative Frequency')
            elif 'violin' in type:
                if discrete_x and not discrete_y:
                    positions = sorted(list(x_count.keys()))
                    make_violin(self.array, positions, ax, 'x', alpha)
                elif not discrete_x and discrete_y:
                    positions = sorted(list(y_count.keys()))
                    make_violin(self.array, positions, ax, 'y', alpha)
        else:
            if alpha is None:
                alpha = np.log(2) / np.log(len(self) + 1)
            ax = plt.gca()
            color = get_next_color(ax)
            for result in self.results:
                result.plot(alpha=alpha, color=color, **kwargs)
            plt.xlabel("Index")<|MERGE_RESOLUTION|>--- conflicted
+++ resolved
@@ -59,13 +59,6 @@
             self.sim_id
         )
 
-<<<<<<< HEAD
-    def __getitem__(self, i):
-        if isinstance(i, Results):
-            return self.filter(i)
-        else:
-            return self.apply(lambda x: x[i])
-=======
     def __getitem__(self, n):
         # if n is a Results object, use it as a boolean mask
         if isinstance(n, Results):
@@ -78,7 +71,6 @@
             )
         # otherwise, return the nth value of every simulation
         return self.apply(lambda result: result[n])
->>>>>>> 33d2e0e6
 
     def __iter__(self):
         for result in self.results:
@@ -150,100 +142,20 @@
             table /= len(self)
         return table
 
-<<<<<<< HEAD
-
-    # The following functions return a Results object
-    # with the outcomes that satisfy a given criterion.
-
-    def filter(self, filt):
-        """Filters the results of a simulation and
-             returns only those outcomes that satisfy
-             a given criterion.
-=======
     # The Filterable superclass will use this to define all of the
     # .filter_*() and .count_*() methods.
     def filter(self, filt):
         """Get only the results that satisfy the given criterion.
->>>>>>> 33d2e0e6
 
         Args:
           filt: Either a function that takes in
             an outcome and returns a boolean, or
-<<<<<<< HEAD
-            a Results object of booleans of the 
-            same length as this Results object.            
-=======
             a Results object of booleans of the
             same length as this Results object.
->>>>>>> 33d2e0e6
 
         Returns:
           Results: Another Results object containing
             only those outcomes corresponding to True.
-<<<<<<< HEAD
-        """
-        if isinstance(filt, Results):
-            if self.sim_id != filt.sim_id:
-                raise Exception(
-                    "Results objects must come from the "
-                    "same simulation."
-                )
-            if len(filt) != len(self):
-                raise ValueError(
-                    "Filter must be the same length "
-                    "as the Results object."
-                    )
-            if not all(type(x) in (bool, np.bool_) for x in filt):
-                raise ValueError(
-                    "Every element in the filter must "
-                    "be a boolean."
-                    )
-            return type(self)(x for x, y in zip(self, filt) if y)
-        elif callable(filt):
-            return type(self)(x for x in self.results if filt(x))
-        else:
-            raise TypeError(
-                "A filter must be either a function or a "
-                "boolean Results object of the same length."
-            )
-
-    def filter_eq(self, value):
-        return self.filter(lambda x: x == value)
-
-    def filter_neq(self, value):
-        return self.filter(lambda x: x != value)
-
-    def filter_lt(self, value):
-        return self.filter(lambda x: x < value)
-
-    def filter_leq(self, value):
-        return self.filter(lambda x: x <= value)
-
-    def filter_gt(self, value):
-        return self.filter(lambda x: x > value)
-
-    def filter_geq(self, value):
-        return self.filter(lambda x: x >= value)
-
-
-    # The following functions return an integer indicating
-    # how many outcomes passed a given criterion.
-
-    def count(self, fun=lambda x: True):
-        """Counts the number of outcomes that satisfied
-             a given criterion.
-
-        Args:
-          fun (outcome -> bool): A function that
-            takes in an outcome and returns a
-            True / False. Only the outcomes that
-            return True will be counted.
-
-        Returns:
-          int: The number of outcomes for which
-            the function returned True.
-=======
->>>>>>> 33d2e0e6
         """
         if isinstance(filt, Results):
             if self.sim_id != filt.sim_id:
@@ -293,92 +205,6 @@
             else:
                 return self.apply(lambda x: op(x, other))
 
-<<<<<<< HEAD
-        return op_fun
-
-    # e.g., X + Y or X + 3
-    def __add__(self, other):
-        op_fun = self._operation_factory(lambda x, y: x + y)
-        return op_fun(self, other)
-
-    # e.g., 3 + X
-    def __radd__(self, other):
-        return self.__add__(other)
-
-    # e.g., X - Y or X - 3
-    def __sub__(self, other):
-        op_fun = self._operation_factory(lambda x, y: x - y)
-        return op_fun(self, other)
-
-    # e.g., 3 - X
-    def __rsub__(self, other):
-        return -1 * self.__sub__(other)
-
-    # e.g., -X
-    def __neg__(self):
-        return -1 * self
-
-    # e.g., X * Y or X * 2
-    def __mul__(self, other):
-        op_fun = self._operation_factory(lambda x, y: x * y)
-        return op_fun(self, other)
-            
-    # e.g., 2 * X
-    def __rmul__(self, other):
-        return self.__mul__(other)
-
-    # e.g., X / Y or X / 2
-    def __truediv__(self, other):
-        op_fun = self._operation_factory(lambda x, y: x / y)
-        return op_fun(self, other)
-
-    # e.g., 2 / X
-    def __rtruediv__(self, other):
-        op_fun = self._operation_factory(lambda x, y: y / x)
-        return op_fun(self, other)
-
-    # e.g., X ** 2
-    def __pow__(self, other):
-        op_fun = self._operation_factory(lambda x, y: x ** y)
-        return op_fun(self, other)
-
-    # e.g., 2 ** X
-    def __rpow__(self, other):
-        op_fun = self._operation_factory(lambda x, y: y ** x)
-        return op_fun(self, other)
-
-    # Alternative notation for powers: e.g., X ^ 2
-    def __xor__(self, other):
-        return self.__pow__(other)
-    
-    # Alternative notation for powers: e.g., 2 ^ X
-    def __rxor__(self, other):
-        return self.__rpow__(other)
-    
-    def __eq__(self, other):
-        op_fun = self._operation_factory(lambda x, y: x == y)
-        return op_fun(self, other)
-
-    def __ne__(self, other):
-        op_fun = self._operation_factory(lambda x, y: x != y)
-        return op_fun(self, other)
-
-    def __lt__(self, other):
-        op_fun = self._operation_factory(lambda x, y: x < y)
-        return op_fun(self, other)
-
-    def __le__(self, other):
-        op_fun = self._operation_factory(lambda x, y: x <= y)
-        return op_fun(self, other)
-
-    def __gt__(self, other):
-        op_fun = self._operation_factory(lambda x, y: x > y)
-        return op_fun(self, other)
-
-    def __ge__(self, other):
-        op_fun = self._operation_factory(lambda x, y: x >= y)
-        return op_fun(self, other)
-=======
         return _op_func
 
     # The Comparison superclass will use this to define all of the
@@ -431,7 +257,6 @@
 
         return _op_func
 
->>>>>>> 33d2e0e6
 
     def plot(self):
         raise Exception("Only simulations of random variables (RV) "
